{
  "name": "cc-balance-to-monzo-pot-automation",
  "version": "0.1.0",
  "private": true,
  "scripts": {
    "dev": "next dev --turbopack",
    "build": "next build",
    "start": "next start",
    "lint": "eslint",
    "format": "prettier --write .",
    "format:check": "prettier --check .",
    "test": "jest",
    "test:watch": "jest --watch",
    "test:coverage": "jest --coverage",
<<<<<<< HEAD
    "prepare": "husky",
=======
    "prepare": "is-ci || husky",
>>>>>>> f6b440d9
    "functions:build": "cd functions && npm ci && npm run build",
    "functions:watch": "cd functions && npm run watch",
    "functions:serve": "cd functions && npm run serve",
    "functions:deploy": "firebase deploy --only functions",
    "functions:logs": "firebase functions:log",
    "deploy:all": "npm run build && npm run functions:build && firebase deploy --only functions"
  },
  "dependencies": {
    "axios": "^1.12.2",
<<<<<<< HEAD
    "eslint-config-prettier": "^10.1.8",
    "eslint-plugin-prettier": "^5.5.4",
    "firebase": "^12.3.0",
    "firebase-admin": "^13.5.0",
    "firebase-functions": "^6.4.0",
    "next": "15.5.4",
    "prettier": "^3.6.2",
=======
    "firebase": "^12.3.0",
    "next": "15.5.4",
>>>>>>> f6b440d9
    "react": "19.1.0",
    "react-dom": "19.1.0"
  },
  "devDependencies": {
    "@eslint/eslintrc": "^3",
    "@tailwindcss/postcss": "^4",
    "@testing-library/jest-dom": "^6.9.1",
    "@testing-library/react": "^16.3.0",
    "@testing-library/user-event": "^14.6.1",
    "@types/jest": "^30.0.0",
    "@types/node": "^20",
    "@types/react": "^19",
    "@types/react-dom": "^19",
    "eslint": "^9",
    "eslint-config-next": "15.5.4",
<<<<<<< HEAD
    "husky": "^9.1.7",
    "jest": "^30.2.0",
    "jest-environment-jsdom": "^30.2.0",
    "lint-staged": "^16.2.3",
=======
    "eslint-config-prettier": "^10.1.8",
    "eslint-plugin-prettier": "^5.5.4",
    "firebase-admin": "^13.5.0",
    "firebase-functions": "^6.4.0",
    "husky": "^9.1.7",
    "is-ci": "^3.0.1",
    "jest": "^30.2.0",
    "jest-environment-jsdom": "^30.2.0",
    "lint-staged": "^16.2.3",
    "prettier": "^3.6.2",
>>>>>>> f6b440d9
    "tailwindcss": "^4",
    "typescript": "^5"
  },
  "lint-staged": {
    "*.{js,jsx,ts,tsx}": [
      "eslint --fix",
      "prettier --write"
    ],
    "*.{json,md}": [
      "prettier --write"
    ],
    "*.{test,spec}.{js,jsx,ts,tsx}": [
      "jest --bail --findRelatedTests"
    ]
  }
}<|MERGE_RESOLUTION|>--- conflicted
+++ resolved
@@ -12,11 +12,7 @@
     "test": "jest",
     "test:watch": "jest --watch",
     "test:coverage": "jest --coverage",
-<<<<<<< HEAD
-    "prepare": "husky",
-=======
     "prepare": "is-ci || husky",
->>>>>>> f6b440d9
     "functions:build": "cd functions && npm ci && npm run build",
     "functions:watch": "cd functions && npm run watch",
     "functions:serve": "cd functions && npm run serve",
@@ -26,18 +22,8 @@
   },
   "dependencies": {
     "axios": "^1.12.2",
-<<<<<<< HEAD
-    "eslint-config-prettier": "^10.1.8",
-    "eslint-plugin-prettier": "^5.5.4",
-    "firebase": "^12.3.0",
-    "firebase-admin": "^13.5.0",
-    "firebase-functions": "^6.4.0",
-    "next": "15.5.4",
-    "prettier": "^3.6.2",
-=======
     "firebase": "^12.3.0",
     "next": "15.5.4",
->>>>>>> f6b440d9
     "react": "19.1.0",
     "react-dom": "19.1.0"
   },
@@ -53,12 +39,6 @@
     "@types/react-dom": "^19",
     "eslint": "^9",
     "eslint-config-next": "15.5.4",
-<<<<<<< HEAD
-    "husky": "^9.1.7",
-    "jest": "^30.2.0",
-    "jest-environment-jsdom": "^30.2.0",
-    "lint-staged": "^16.2.3",
-=======
     "eslint-config-prettier": "^10.1.8",
     "eslint-plugin-prettier": "^5.5.4",
     "firebase-admin": "^13.5.0",
@@ -69,7 +49,6 @@
     "jest-environment-jsdom": "^30.2.0",
     "lint-staged": "^16.2.3",
     "prettier": "^3.6.2",
->>>>>>> f6b440d9
     "tailwindcss": "^4",
     "typescript": "^5"
   },
